repos:
-   repo: https://github.com/pre-commit/pre-commit-hooks
    rev: v3.2.0
    hooks:
    -   id: check-merge-conflict
-   repo: https://github.com/PyCQA/isort
    rev: 5.10.1
    hooks:
    -   id: isort
-   repo: https://github.com/psf/black
    rev: 22.8.0
    hooks:
    -   id: black
        args:
            - -l 88
-   repo: https://github.com/pre-commit/mirrors-mypy
    rev: "v0.982"
    hooks:
    -   id: mypy
        additional_dependencies: [types-requests]
        exclude: ^tests/
        args:
            - "--disallow_untyped_decorators=False" 

-   repo: https://github.com/PyCQA/flake8
    rev: 5.0.4
    hooks:
    -   id: flake8
        args: 
            - "--max-line-length=88"
            - "--ignore=E203, W503, E251"
<<<<<<< HEAD
            - "--per-file-ignores=fastgraphml/graph_embeddings/downstream_tasks/__init__.py:F401, fastgraphml/__init__.py:F401"
=======
            - "--per-file-ignores=fastgraphml/graph_embeddings/downstream_tasks/__init__.py:F401"
>>>>>>> c2239476
-   repo: https://github.com/PyCQA/bandit
    rev: 1.7.4
    hooks:
    -   id: bandit
        exclude: ^tests/<|MERGE_RESOLUTION|>--- conflicted
+++ resolved
@@ -29,11 +29,7 @@
         args: 
             - "--max-line-length=88"
             - "--ignore=E203, W503, E251"
-<<<<<<< HEAD
             - "--per-file-ignores=fastgraphml/graph_embeddings/downstream_tasks/__init__.py:F401, fastgraphml/__init__.py:F401"
-=======
-            - "--per-file-ignores=fastgraphml/graph_embeddings/downstream_tasks/__init__.py:F401"
->>>>>>> c2239476
 -   repo: https://github.com/PyCQA/bandit
     rev: 1.7.4
     hooks:
