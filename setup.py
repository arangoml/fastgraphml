--- conflicted
+++ resolved
@@ -30,10 +30,6 @@
         "tqdm",
         "umap-learn",
         "matplotlib",
-<<<<<<< HEAD
-        "numba==0.53.0",  # for CPU (used by FAISS)
-=======
->>>>>>> c457a767
         "matplotlib-inline",
         "seaborn",
         "adbpyg-adapter",
