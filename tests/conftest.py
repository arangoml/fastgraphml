--- conflicted
+++ resolved
@@ -2,13 +2,9 @@
 from adbpyg_adapter import ADBPyG_Adapter
 from arango import ArangoClient
 from arango.http import DefaultHTTPClient
-<<<<<<< HEAD
-from torch_geometric.datasets import Planetoid
-=======
 
 from adbpyg_adapter import ADBPyG_Adapter
 from torch_geometric.datasets import Planetoid, IMDB
->>>>>>> 72de5dad
 
 
 def pytest_addoption(parser) -> None:
@@ -42,16 +38,6 @@
         con["dbName"], con["username"], con["password"], verify=True
     )
     adbpyg = ADBPyG_Adapter(db)
-<<<<<<< HEAD
-
-    dataset = Planetoid("./", "Cora")
-    data = dataset[0]
-    # heterodata = data.to_heterogeneous(
-    #     node_type_names=['Paper'],
-    #     edge_types_names=[('Paper', 'Cites', 'Paper')])
-    db.delete_graph("cora", drop_collections=True, ignore_missing=True)
-    adbpyg.pyg_to_arangodb("cora", data, overwrite=True)
-=======
     # loading cora dataset (Homogeneous)
     dataset_cora = Planetoid("./", "Cora")[0]
     if db.has_graph('cora'):
@@ -66,5 +52,4 @@
         db.delete_graph('imdb', drop_collections=True, ignore_missing=True) 
         adbpyg.pyg_to_arangodb("imdb", dataset_imdb)
     else:
-        adbpyg.pyg_to_arangodb("imdb", dataset_imdb)
->>>>>>> 72de5dad
+        adbpyg.pyg_to_arangodb("imdb", dataset_imdb)