--- conflicted
+++ resolved
@@ -42,12 +42,5 @@
     dataset = Planetoid("./", "Cora")
     data = dataset[0]
     # heterodata = data.to_heterogeneous(node_type_names=['Paper'], edge_types_names=[('Paper', 'Cites', 'Paper')])
-<<<<<<< HEAD
-    # db.delete_graph("Cora_Test", drop_collections=True, ignore_missing=True)
-    adbpyg.pyg_to_arangodb(
-        "Cora_Test", data, {"x": "features", "y": "label"}, overwrite=True
-    )
-=======
     db.delete_graph("cora", drop_collections=True, ignore_missing=True)
-    adbpyg.pyg_to_arangodb("cora", data, overwrite=True)
->>>>>>> c457a767
+    adbpyg.pyg_to_arangodb("cora", data, overwrite=True)