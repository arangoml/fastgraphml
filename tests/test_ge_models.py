from torch_geometric.datasets import Planetoid
<<<<<<< HEAD

from fastgraphml.graph_embeddings import DMGI, GAT, METAPATH2VEC, SAGE, downstream_tasks

from .conftest import db

=======
>>>>>>> c2239476

from fastgraphml.graph_embeddings import DMGI, GAT, METAPATH2VEC, SAGE, downstream_tasks

from .conftest import db  # type: ignore


def test_sage() -> None:
    metagraph = {
        "vertexCollections": {
            "cora_N": {"x": "x", "y": "y"},
        },
        "edgeCollections": {
            "cora_E": {},
        },
    }
    model = SAGE(db, "graph", metagraph, embedding_size=64)  # define model
    model._train(model, epochs=2)  # train
    embeddings = model.get_embeddings(model=model)  # get embeddings
    # check embeddings size
    assert embeddings.size == int(173312)
    # check similarity search
    dist, nbors = downstream_tasks.similarity_search(
        embeddings, top_k_nbors=10, nlist=10, search_type="exact"
    )
    assert nbors.size == int(29788)
    # check similarity search
    dist, nbors = downstream_tasks.similarity_search(
        embeddings, top_k_nbors=10, nlist=10, search_type="approx"
    )
    assert nbors.size == int(29788)
    # check vis
    class_names = {0: "a", 1: "b", 2: "c", 3: "d", 4: "e", 5: "f", 6: "g"}
    downstream_tasks.visualize_embeddings(
        model.G, embeddings, class_mapping=class_names
    )
    # check storing emb
    if db.has_collection("cora_emb"):
        db.delete_collection("cora_emb")
    model.graph_util.store_embeddings(
        embeddings,
        collection_name="cora_emb",
        class_mapping=class_names,
        nearest_nbors_search=True,
    )


# test sage model on PyG dataset directly
def test_sage_pyg() -> None:
    dataset_cora = Planetoid("./", "Cora")[0]
    model = SAGE(pyg_graph=dataset_cora, embedding_size=64)
    model._train(model, epochs=2)
    embeddings = model.get_embeddings(model=model)
    assert embeddings.size == int(173312)


# test gat model
def test_gat() -> None:
    metagraph = {
        "vertexCollections": {
            "cora_N": {"x": "x", "y": "y"},
        },
        "edgeCollections": {
            "cora_E": {},
        },
    }
    model = GAT(db, "graph", metagraph, embedding_size=64, heads=1)  # define model
    model._train(model, epochs=2)  # train
    embeddings = model.get_embeddings(model=model)  # get embeddings
    # check embeddings size
    assert embeddings.size == int(173312)


def test_m2v() -> None:
    metagraph = {
        "vertexCollections": {
            "movie": {"x": "x", "y": "y"},
            "director": {"x": "x"},
            "actor": {"x": "x"},
        },
        "edgeCollections": {
            "to": {},
        },
    }
    metapaths = [
        ("movie", "to", "actor"),
        ("actor", "to", "movie"),
    ]  # MAM # co-actor relationship

    model = METAPATH2VEC(
        db,
        "imdb",
        metagraph,
        metapaths,
        key_node="movie",
        embedding_size=4,
        walk_length=5,
        context_size=6,
        walks_per_node=5,
        num_negative_samples=5,
        sparse=True,
    )
    model._train(epochs=2, lr=0.03)
    embeddings = model.get_embeddings()
    # check embeddings size
    assert embeddings["movie"].size == int(17112)  # type: ignore


def test_dmgi() -> None:
    metagraph = {
        "vertexCollections": {
            "movie": {"x": "x", "y": "y"},
            "director": {"x": "x"},
            "actor": {"x": "x"},
        },
        "edgeCollections": {
            "to": {},
        },
    }
    metapaths = [[("movie", "actor"), ("actor", "movie")]]  # MAM
    model = DMGI(db, "imdb", metagraph, metapaths, key_node="movie", embedding_size=4)
    model._train(model, epochs=2, lr=0.0005)
    embeddings = model.get_embeddings(model=model)
    # check embeddings size
    assert embeddings["movie"].size == int(17112)
    downstream_tasks.visualize_embeddings(
        model.G, embeddings["movie"], node_type="movie"
    )<|MERGE_RESOLUTION|>--- conflicted
+++ resolved
@@ -1,12 +1,4 @@
 from torch_geometric.datasets import Planetoid
-<<<<<<< HEAD
-
-from fastgraphml.graph_embeddings import DMGI, GAT, METAPATH2VEC, SAGE, downstream_tasks
-
-from .conftest import db
-
-=======
->>>>>>> c2239476
 
 from fastgraphml.graph_embeddings import DMGI, GAT, METAPATH2VEC, SAGE, downstream_tasks
 
